<<<<<<< HEAD
=======
from collections import defaultdict
from itertools import groupby
import numpy as np

>>>>>>> 760f515b
import param

from bokeh.io import gridplot, vplot, hplot
from bokeh.models import ColumnDataSource
from bokeh.models.widgets import Panel, Tabs, DataTable

from ...core import (OrderedDict, CompositeOverlay, Store, Layout,
                     AdjointLayout, NdLayout, Empty, GridSpace, HoloMap)
from ...core import traversal
from ...core.options import Compositor
from ...core.util import basestring
<<<<<<< HEAD
from ..plot import Plot, GenericCompositePlot, GenericLayoutPlot
from ..util import get_dynamic_interval
from .renderer import BokehRenderer
from .util import layout_padding


class BokehPlot(Plot):
=======
from ..plot import Plot, DimensionedPlot, GenericCompositePlot, GenericLayoutPlot
from .renderer import BokehRenderer
from .util import layout_padding

class BokehPlot(DimensionedPlot):
>>>>>>> 760f515b
    """
    Plotting baseclass for the Bokeh backends, implementing the basic
    plotting interface for Bokeh based plots.
    """

    width = param.Integer(default=300, doc="""
        Width of the plot in pixels""")

    height = param.Integer(default=300, doc="""
        Height of the plot in pixels""")

    shared_datasource = param.Boolean(default=True, doc="""
        Whether Elements drawing the data from the same object should
        share their Bokeh data source allowing for linked brushing
        and other linked behaviors.""")

    renderer = BokehRenderer

    def get_data(self, element, ranges=None):
        """
        Returns the data from an element in the appropriate format for
        initializing or updating a ColumnDataSource and a dictionary
        which maps the expected keywords arguments of a glyph to
        the column in the datasource.
        """
        raise NotImplementedError


    def _init_datasource(self, data):
        """
        Initializes a data source to be passed into the bokeh glyph.
        """
        return ColumnDataSource(data=data)


    def _update_datasource(self, source, data):
        """
        Update datasource with data for a new frame.
        """
        for k, v in data.items():
            source.data[k] = v

    @property
    def state(self):
        """
        The plotting state that gets updated via the update method and
        used by the renderer to generate output.
        """
        return self.handles['plot']


    @property
    def current_handles(self):
        """
        Should return a list of plot objects that have changed and
        should be updated.
        """
        return []


    def _fontsize(self, key, label='fontsize', common=True):
        """
        Converts integer fontsizes to a string specifying
        fontsize in pt.
        """
        size = super(BokehPlot, self)._fontsize(key, label, common)
        return {k: v if isinstance(v, basestring) else '%spt' % v
                for k, v in size.items()}


    def sync_sources(self):
        """
        Syncs data sources between Elements, which draw data
        from the same object.
        """
        get_sources = lambda x: (id(x.current_frame.data), x)
        filter_fn = lambda x: (x.shared_datasource and x.current_frame and
                               not isinstance(x.current_frame.data, np.ndarray)
                               and 'source' in x.handles)
        data_sources = self.traverse(get_sources, [filter_fn])
        grouped_sources = groupby(sorted(data_sources), lambda x: x[0])
        for gid, group in grouped_sources:
            group = list(group)
            if len(group) > 1:
                source_data = {}
                for _, plot in group:
                    source_data.update(plot.handles['source'].data)
                new_source = ColumnDataSource(source_data)
                for _, plot in group:
                    renderer = plot.handles['glyph_renderer']
                    if 'data_source' in renderer.properties():
                        renderer.update(data_source=new_source)
                    else:
                        renderer.update(source=new_source)
                    plot.handles['source'] = new_source



class GridPlot(BokehPlot, GenericCompositePlot):
    """
    Plot a group of elements in a grid layout based on a GridSpace element
    object.
    """

    def __init__(self, layout, ranges=None, keys=None, dimensions=None,
                 layout_num=1, **params):
        if not isinstance(layout, GridSpace):
            raise Exception("GridPlot only accepts GridSpace.")
        dynamic = get_dynamic_interval(layout)
        self.layout = layout
        self.rows, self.cols = layout.shape
        self.layout_num = layout_num
        extra_opts = self.lookup_options(layout, 'plot').options
        if not keys or not dimensions:
            dimensions, keys = traversal.unique_dimkeys(layout)
        if 'uniform' not in params:
            params['uniform'] = traversal.uniform(layout)

        super(GridPlot, self).__init__(keys=keys, dimensions=dimensions,
                                       dynamic=dynamic,
                                       **dict(extra_opts, **params))
        self.subplots, self.layout = self._create_subplots(layout, ranges)


    def _create_subplots(self, layout, ranges):
        layout = layout.map(Compositor.collapse_element, [CompositeOverlay],
                            clone=False)

        subplots = OrderedDict()
        frame_ranges = self.compute_ranges(layout, None, ranges)
        frame_ranges = OrderedDict([(key, self.compute_ranges(layout, key, frame_ranges))
                                    for key in self.keys])
        collapsed_layout = layout.clone(shared_data=False, id=layout.id)
        for i, coord in enumerate(layout.keys(full_grid=True)):
            r = i % self.cols
            c = i // self.cols

            if not isinstance(coord, tuple): coord = (coord,)
            view = layout.data.get(coord, None)
            # Create subplot
            if view is not None:
                vtype = view.type if isinstance(view, HoloMap) else view.__class__
                opts = self.lookup_options(view, 'plot').options
            else:
                vtype = None

            # Create axes
            kwargs = {}
            if c == 0 and r != 0:
                kwargs['xaxis'] = 'bottom-bare'
                kwargs['width'] = 175
            if c != 0 and r == 0 and not layout.ndims == 1:
                kwargs['yaxis'] = 'left-bare'
                kwargs['height'] = 175
            if c == 0 and r == 0:
                kwargs['width'] = 175
                kwargs['height'] = 175
            if r != 0 and c != 0:
                kwargs['xaxis'] = 'bottom-bare'
                kwargs['yaxis'] = 'left-bare'

            if 'width' not in kwargs:
                kwargs['width'] = 125
            if 'height' not in kwargs:
                kwargs['height'] = 125

            # Create subplot
            plotting_class = Store.registry[self.renderer.backend].get(vtype, None)
            if plotting_class is None:
                if view is not None:
                    self.warning("Bokeh plotting class for %s type not found, "
                                 "object will not be rendered." % vtype.__name__)
            else:
                subplot = plotting_class(view, dimensions=self.dimensions,
                                         show_title=False, subplot=True,
                                         ranges=frame_ranges, uniform=self.uniform,
                                         keys=self.keys, **dict(opts, **kwargs))
                collapsed_layout[coord] = (subplot.layout
                                           if isinstance(subplot, GenericCompositePlot)
                                           else subplot.hmap)
                subplots[coord] = subplot
        return subplots, collapsed_layout


    def initialize_plot(self, ranges=None, plots=[]):
        ranges = self.compute_ranges(self.layout, self.keys[-1], None)
        plots = [[] for r in range(self.cols)]
        passed_plots = list(plots)
        for i, coord in enumerate(self.layout.keys(full_grid=True)):
            r = i % self.cols
            subplot = self.subplots.get(coord, None)
            if subplot is not None:
                plot = subplot.initialize_plot(ranges=ranges, plots=passed_plots)
                plots[r].append(plot)
                passed_plots.append(plots[r][-1])
            else:
                plots[r].append(None)
                passed_plots.append(None)
        self.handles['plot'] = gridplot(plots[::-1])
        self.handles['plots'] = plots
        if self.shared_datasource:
            self.sync_sources()
        self.drawn = True

        return self.handles['plot']


    def update_frame(self, key, ranges=None):
        """
        Update the internal state of the Plot to represent the given
        key tuple (where integers represent frames). Returns this
        state.
        """
        ranges = self.compute_ranges(self.layout, key, ranges)
        plots = self.handles['plots']
        for i, coord in enumerate(self.layout.keys(full_grid=True)):
            r = i % self.cols
            c = i // self.cols
            subplot = self.subplots.get(coord, None)
            if subplot is not None:
                subplot.update_frame(key, ranges)



class LayoutPlot(BokehPlot, GenericLayoutPlot):

    shared_axes = param.Boolean(default=True, doc="""
        Whether axes should be shared across plots""")

    shared_datasource = param.Boolean(default=True, doc="""
        Whether Elements drawing the data from the same object should
        share their Bokeh data source allowing for linked brushing
        and other linked behaviors.""")

    tabs = param.Boolean(default=False, doc="""
        Whether to display overlaid plots in separate panes""")

    def __init__(self, layout, **params):
        super(LayoutPlot, self).__init__(layout, **params)
        self.layout, self.subplots, self.paths = self._init_layout(layout)


    def _init_layout(self, layout):
        # Situate all the Layouts in the grid and compute the gridspec
        # indices for all the axes required by each LayoutPlot.
        gidx = 0
        layout_count = 0
        collapsed_layout = layout.clone(shared_data=False, id=layout.id)
        frame_ranges = self.compute_ranges(layout, None, None)
        frame_ranges = OrderedDict([(key, self.compute_ranges(layout, key, frame_ranges))
                                    for key in self.keys])
        layout_items = layout.grid_items()
        layout_dimensions = layout.kdims if isinstance(layout, NdLayout) else None
        layout_subplots, layouts, paths = {}, {}, {}
        inserts_cols = []
        for r, c in self.coords:
            # Get view at layout position and wrap in AdjointLayout
            key, view = layout_items.get((r, c), (None, None))
            view = view if isinstance(view, AdjointLayout) else AdjointLayout([view])
            layouts[(r, c)] = view
            paths[r, c] = key

            # Compute the layout type from shape
            layout_lens = {1:'Single', 2:'Dual', 3: 'Triple'}
            layout_type = layout_lens.get(len(view), 'Single')

            # Get the AdjoinLayout at the specified coordinate
            positions = AdjointLayoutPlot.layout_dict[layout_type]['positions']

            # Create temporary subplots to get projections types
            # to create the correct subaxes for all plots in the layout
            layout_key, _ = layout_items.get((r, c), (None, None))
            if isinstance(layout, NdLayout) and layout_key:
                layout_dimensions = OrderedDict(zip(layout_dimensions, layout_key))

            # Generate the axes and create the subplots with the appropriate
            # axis objects, handling any Empty objects.
            obj = layouts[(r, c)]
            empty = isinstance(obj.main, Empty)
            if empty:
                obj = AdjointLayout([])
            else:
                layout_count += 1
            subplot_data = self._create_subplots(obj, positions,
                                                 layout_dimensions, frame_ranges,
                                                 num=0 if empty else layout_count)
            subplots, adjoint_layout = subplot_data

            # Generate the AdjointLayoutsPlot which will coordinate
            # plotting of AdjointLayouts in the larger grid
            plotopts = self.lookup_options(view, 'plot').options
            layout_plot = AdjointLayoutPlot(adjoint_layout, layout_type, subplots, **plotopts)
            layout_subplots[(r, c)] = layout_plot
            if layout_key:
                collapsed_layout[layout_key] = adjoint_layout
        return collapsed_layout, layout_subplots, paths


    def _create_subplots(self, layout, positions, layout_dimensions, ranges, num=0):
        """
        Plot all the views contained in the AdjointLayout Object using axes
        appropriate to the layout configuration. All the axes are
        supplied by LayoutPlot - the purpose of the call is to
        invoke subplots with correct options and styles and hide any
        empty axes as necessary.
        """
        subplots = {}
        projections = []
        adjoint_clone = layout.clone(shared_data=False, id=layout.id)
        subplot_opts = dict(adjoined=layout)
        main, main_plot = None, None
        for pos in positions:
            # Pos will be one of 'main', 'top' or 'right' or None
            element = layout.get(pos, None)
            if element is None:
                continue

            # Options common for any subplot
            vtype = element.type if isinstance(element, HoloMap) else element.__class__
            plot_type = Store.registry[self.renderer.backend].get(vtype, None)
            plotopts = self.lookup_options(element, 'plot').options
            side_opts = {}
            if pos != 'main':
                plot_type = AdjointLayoutPlot.registry.get(vtype, plot_type)
                if pos == 'right':
                    side_opts = dict(height=main_plot.height, yaxis='right',
                                     invert_axes=True, width=120, show_labels=['y'],
                                     xticks=2, show_title=False)
                else:
                    side_opts = dict(width=main_plot.width, xaxis='top',
                                     height=120, show_labels=['x'], yticks=2,
                                     show_title=False)

            # Override the plotopts as required
            # Customize plotopts depending on position.
            plotopts = dict(side_opts, **plotopts)
            plotopts.update(subplot_opts)

            if plot_type is None:
                self.warning("Bokeh plotting class for %s type not found, object will "
                             "not be rendered." % vtype.__name__)
                continue
            if plot_type in [GridPlot, LayoutPlot]:
                self.tabs = True
            num = num if len(self.coords) > 1 else 0
            subplot = plot_type(element, keys=self.keys,
                                dimensions=self.dimensions,
                                layout_dimensions=layout_dimensions,
                                ranges=ranges, subplot=True,
                                uniform=self.uniform, layout_num=num,
                                **plotopts)
            subplots[pos] = subplot
            if isinstance(plot_type, type) and issubclass(plot_type, GenericCompositePlot):
                adjoint_clone[pos] = subplots[pos].layout
            else:
                adjoint_clone[pos] = subplots[pos].hmap
            if pos == 'main':
                main = element
                main_plot = subplot

        return subplots, adjoint_clone


    def initialize_plot(self, ranges=None):
        ranges = self.compute_ranges(self.layout, self.keys[-1], None)
        plots = [[] for i in range(self.rows)]
        passed_plots = []
        tab_titles = {}
        insert_rows, insert_cols = [], []
        adjoined = False
        for r, c in self.coords:
            subplot = self.subplots.get((r, c), None)
            if subplot is not None:
                shared_plots = passed_plots if self.shared_axes else None
                subplots = subplot.initialize_plot(ranges=ranges, plots=shared_plots)

                # Computes plotting offsets depending on
                # number of adjoined plots
                offset = sum(r >= ir for ir in insert_rows)
                if len(subplots) > 2:
                    adjoined = True
                    # Add pad column in this position
                    insert_cols.append(c)
                    if r not in insert_rows:
                        # Insert and pad marginal row if none exists
                        plots.insert(r+offset, [None for _ in range(len(plots[r]))])
                        # Pad previous rows
                        for ir in range(r):
                            plots[ir].insert(c+1, None)
                        # Add to row offset
                        insert_rows.append(r)
                        offset += 1
                    # Add top marginal
                    plots[r+offset-1] += [subplots.pop(-1), None]
                elif len(subplots) > 1:
                    adjoined = True
                    # Add pad column in this position
                    insert_cols.append(c)
                    # Pad previous rows
                    for ir in range(r):
                        plots[r].insert(c+1, None)
                    # Pad top marginal if one exists
                    if r in insert_rows:
                        plots[r+offset-1] += 2*[None]
                else:
                    # Pad top marginal if one exists
                    if r in insert_rows:
                        plots[r+offset-1] += [None] * (1+(c in insert_cols))
                plots[r+offset] += subplots
                if len(subplots) == 1 and c in insert_cols:
                    plots[r+offset].append(None)
                passed_plots.append(subplots[0])

            if self.tabs:
                if isinstance(self.layout, Layout):
                    tab_titles[r, c] = ' '.join(self.paths[r,c])
                else:
                    dim_vals = zip(self.layout.kdims, self.paths[r, c])
                    tab_titles[r, c] = ', '.join([d.pprint_value_string(k)
                                                  for d, k in dim_vals])

        # Replace None types with empty plots
        # to avoid bokeh bug
        if adjoined:
            plots = layout_padding(plots)

        # Determine the most appropriate composite plot type
        # If the object cannot be displayed in a single layout
        # it will be split into Tabs, for 1-row or 1-column
        # Layouts we use the vplot and hplots.
        # If there is a table and multiple rows and columns
        # everything will be forced to a vertical layout
        if self.tabs:
            panels = [Panel(child=child, title=tab_titles.get(r, c))
                      for r, row in enumerate(plots)
                      for c, child in enumerate(row)
                      if child is not None]
            layout_plot = Tabs(tabs=panels)
        elif len(plots) == 1 and not adjoined:
            layout_plot = vplot(hplot(*plots[0]))
        elif len(plots[0]) == 1:
            layout_plot = vplot(*[p[0] for p in plots])
        else:
            layout_plot = gridplot(plots)

        self.handles['plot'] = layout_plot
        self.handles['plots'] = plots
        if self.shared_datasource:
            self.sync_sources()

        self.drawn = True

        return self.handles['plot']


    def update_frame(self, key, ranges=None):
        """
        Update the internal state of the Plot to represent the given
        key tuple (where integers represent frames). Returns this
        state.
        """
        ranges = self.compute_ranges(self.layout, key, ranges)
        plots = self.handles['plots']
        for r, c in self.coords:
            subplot = self.subplots.get((r, c), None)
            if subplot is not None:
                subplot.update_frame(key, ranges)


class AdjointLayoutPlot(BokehPlot, GenericCompositePlot):

    layout_dict = {'Single': {'positions': ['main']},
                   'Dual':   {'positions': ['main', 'right']},
                   'Triple': {'positions': ['main', 'right', 'top']}}

    registry = {}

    def __init__(self, layout, layout_type, subplots, **params):
        # The AdjointLayout ViewableElement object
        self.layout = layout
        # Type may be set to 'Embedded Dual' by a call it grid_situate
        self.layout_type = layout_type
        self.view_positions = self.layout_dict[self.layout_type]['positions']

        # The supplied (axes, view) objects as indexed by position
        super(AdjointLayoutPlot, self).__init__(subplots=subplots, **params)


    def initialize_plot(self, ranges=None, plots=[]):
        """
        Plot all the views contained in the AdjointLayout Object using axes
        appropriate to the layout configuration. All the axes are
        supplied by LayoutPlot - the purpose of the call is to
        invoke subplots with correct options and styles and hide any
        empty axes as necessary.
        """
        adjoined_plots = []
        for pos in ['main', 'right', 'top']:
            # Pos will be one of 'main', 'top' or 'right' or None
            subplot = self.subplots.get(pos, None)
            # If no view object or empty position, disable the axis
            if subplot:
                adjoined_plots.append(subplot.initialize_plot(ranges=ranges, plots=plots))
        self.drawn = True
        if not adjoined_plots: adjoined_plots = [None]
        return adjoined_plots


    def update_frame(self, key, ranges=None):
        plot = None
        for pos in ['main', 'right', 'top']:
            subplot = self.subplots.get(pos)
            if subplot is not None:
                plot = subplot.update_frame(key, ranges)
        return plot<|MERGE_RESOLUTION|>--- conflicted
+++ resolved
@@ -1,10 +1,5 @@
-<<<<<<< HEAD
-=======
-from collections import defaultdict
-from itertools import groupby
 import numpy as np
 
->>>>>>> 760f515b
 import param
 
 from bokeh.io import gridplot, vplot, hplot
@@ -16,21 +11,12 @@
 from ...core import traversal
 from ...core.options import Compositor
 from ...core.util import basestring
-<<<<<<< HEAD
-from ..plot import Plot, GenericCompositePlot, GenericLayoutPlot
+from ..plot import Plot, DimensionedPlot, GenericCompositePlot, GenericLayoutPlot
 from ..util import get_dynamic_interval
 from .renderer import BokehRenderer
 from .util import layout_padding
 
-
-class BokehPlot(Plot):
-=======
-from ..plot import Plot, DimensionedPlot, GenericCompositePlot, GenericLayoutPlot
-from .renderer import BokehRenderer
-from .util import layout_padding
-
 class BokehPlot(DimensionedPlot):
->>>>>>> 760f515b
     """
     Plotting baseclass for the Bokeh backends, implementing the basic
     plotting interface for Bokeh based plots.
