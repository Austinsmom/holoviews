import os, uuid, json, math

import param

from ...core import OrderedDict, NdMapping
from ...core.util import sanitize_identifier, safe_unicode, basestring

def isnumeric(val):
    try:
        float(val)
        return True
    except:
        return False

subdirs = [p[0] for p in os.walk(os.path.join(os.path.split(__file__)[0], '..'))]

class NdWidget(param.Parameterized):
    """
    NdWidget is an abstract base class implementing a method to find
    the dimensions and keys of any ViewableElement, GridSpace or
    UniformNdMapping type.  In the process it creates a mock_obj to
    hold the dimensions and keys.
    """

    display_options = param.Dict(default={}, doc="""
        The display options used to generate individual frames""")

    embed = param.Boolean(default=True, doc="""
        Whether to embed all plots in the Javascript, generating
        a static widget not dependent on the IPython server.""")

    #######################
    # JSON export options #
    #######################

    export_json = param.Boolean(default=False, doc="""Whether to export
         plots as json files, which can be dynamically loaded through
         a callback from the slider.""")

    json_path = param.String(default='./json_figures', doc="""
         If export_json is True the json files will be written to this
         directory.""")

    server_url = param.String(default='', doc="""If export_json is
         True the slider widget will expect to be served the plot data
         from this URL. Data should be served from:
         server_url/fig_{id}/{frame}.""")

    ##############################
    # Javascript include options #
    ##############################

    CDN = param.Dict(default={'underscore': 'https://cdnjs.cloudflare.com/ajax/libs/underscore.js/1.8.3/underscore-min.js',
                              'jQueryUI':   'https://code.jquery.com/ui/1.10.4/jquery-ui.min.js'})

    css = param.String(default=None, doc="""
        Defines the local CSS file to be loaded for this widget.""")

    basejs = param.String(default='widgets.js', doc="""
        JS file containing javascript baseclasses for the widget.""")

    extensionjs = param.String(default=None, doc="""
        Optional javascript extension file for a particular backend.""")

    widgets = {}
    counter = 0

    def __init__(self, plot, renderer=None, **params):
        super(NdWidget, self).__init__(**params)
        self.id = uuid.uuid4().hex
        self.plot = plot
        self.dimensions = plot.dimensions
        self.keys = plot.keys
        self.dynamic = plot.dynamic
        if renderer is None:
            self.renderer = plot.renderer.instance(dpi=self.display_options.get('dpi', 72))
        else:
            self.renderer = renderer
        # Create mock NdMapping to hold the common dimensions and keys
        self.mock_obj = NdMapping([(k, None) for k in self.keys],
                                  kdims=self.dimensions)

        NdWidget.widgets[self.id] = self

        # Set up jinja2 templating
        import jinja2
        templateLoader = jinja2.FileSystemLoader(subdirs)
        self.jinjaEnv = jinja2.Environment(loader=templateLoader)


    def __call__(self):
        return self.render_html(self._get_data())


    def _get_data(self):
        delay = int(1000./self.display_options.get('fps', 5))
        CDN = {k: v[:-3] for k, v in self.CDN.items()}
        template = self.jinjaEnv.get_template(self.base_template)
        name = type(self).__name__
        cached = str(self.embed).lower()
        load_json = str(self.export_json).lower()
        mode = repr(self.renderer.mode)
        return dict(CDN=CDN, frames=self.get_frames(), delay=delay,
                    server=self.server_url, cached=cached,
                    load_json=load_json, mode=mode, id=self.id,
                    Nframes=len(self.plot), widget_name=name,
                    widget_template=template)


    def render_html(self, data):
        template = self.jinjaEnv.get_template(self.template)
        return template.render(**data)


    def get_frames(self):
        if self.embed:
            frames = OrderedDict([(idx, self._plot_figure(idx))
                                  for idx in range(len(self.plot))])
        else:
            frames = {0: self._plot_figure(0)}
        return self.encode_frames(frames)


    def encode_frames(self, frames):
        if isinstance(frames, dict):
            frames = {idx: frame for idx, frame in frames.items()}
        if self.export_json:
            if not os.path.isdir(self.json_path):
                os.mkdir(self.json_path)
            with open(self.json_path+'/fig_%s.json' % self.id, 'wb') as f:
                json.dump(frames, f)
            frames = {}
        return frames


    def _plot_figure(self, idx):
        with self.renderer.state():
            self.plot.update(idx)
            css = self.display_options.get('css', {})
            figure_format = self.display_options.get('figure_format',
                                                     self.renderer.fig)
            return self.renderer.html(self.plot, figure_format, css=css)


    def update(self, key):
        if self.dynamic: key = tuple(key)
        return self._plot_figure(key)



class ScrubberWidget(NdWidget):
    """
    ScrubberWidget generates a basic animation widget with a slider
    and various play/rewind/stepping options. It has been adapted
    from Jake Vanderplas' JSAnimation library, which was released
    under BSD license.

    Optionally the individual plots can be exported to json, which can
    be dynamically loaded by serving the data the data for each frame
    on a simple server.
    """

    base_template = param.String('jsscrubber.jinja', doc="""
        The jinja2 template used to generate the html output.""")

    template = param.String('jsscrubber.jinja', doc="""
        The jinja2 template used to generate the html output.""")



class SelectionWidget(NdWidget):
    """
    Javascript based widget to select and view ViewableElement objects
    contained in an NdMapping. For each dimension in the NdMapping a
    slider or dropdown selection widget is created and can be used to
    select the html output associated with the selected
    ViewableElement type. The widget maybe set to embed all frames in
    the supplied object into the rendered html or to dynamically
    update the widget with a live IPython kernel.

    The widget supports all current HoloViews figure backends
    including png, svg, mpld3 and nbagg output. To select nbagg
    output, the SelectionWidget must not be set to embed.

    Just like the ScrubberWidget the data can be optionally saved
    to json and dynamically loaded from a server.
    """

    base_template = param.String('jsslider.jinja', doc="""
        The jinja2 template used to generate the html output.""")

    css = param.String(default='jsslider.css', doc="""
        Defines the local CSS file to be loaded for this widget.""")

    template = param.String('jsslider.jinja', doc="""
        The jinja2 template used to generate the html output.""")

    ##############################
    # Javascript include options #
    ##############################

    throttle = {True: 0, False: 100}

    def get_widgets(self):
        # Generate widget data
        widgets = []
        dimensions = []
        init_dim_vals = []
        for idx, dim in enumerate(self.mock_obj.kdims):
<<<<<<< HEAD
            step = 1
            if self.dynamic:
                if dim.values:
                    dim_vals = dim.values
                    widget_type = 'dropdown'
                else:
                    dim_vals = list(dim.range)
                    widget_type = 'slider'
                    dim_range = dim_vals[1] - dim_vals[0]
                    if not isinstance(dim_range, int):
                        step = 10**(round(math.log10(dim_range))-3)
            else:
                dim_vals = dim.values if dim.values else sorted(set(self.mock_obj.dimension_values(dim.name)))
                if isnumeric(dim_vals[0]):
                    dim_vals = [round(v, 10) for v in dim_vals]
                    widget_type = 'slider'
                else:
                    widget_type = 'dropdown'
                dim_vals = repr([v for v in dim_vals if v is not None])
            init_dim_vals.append(dim_vals[0])
=======
            dim_vals = dim.values if dim.values else sorted(set(self.mock_obj.dimension_values(dim.name)))
            dim_vals = [v for v in dim_vals if v is not None]
            val = dim_vals[0]
            if not isinstance(val, basestring) and isnumeric(val):
                dim_vals = [round(v, 10) for v in dim_vals]
                widget_type = 'slider'
            else:
                widget_type = 'dropdown'
            init_dim_vals.append(val)
>>>>>>> 1a3d80a7
            dim_str = safe_unicode(dim.name)
            visibility = 'visibility: visible' if len(dim_vals) > 1 else 'visibility: hidden; height: 0;'
            widget_data = dict(dim=sanitize_identifier(dim_str), dim_label=dim_str,
                               dim_idx=idx, vals=dim_vals, type=widget_type,
                               visibility=visibility, step=step)
            widgets.append(widget_data)
            dimensions.append(dim_str)
        return widgets, dimensions, init_dim_vals


    def get_key_data(self):
        # Generate key data
        key_data = OrderedDict()
        for i, k in enumerate(self.mock_obj.data.keys()):
            key = [("%.1f" % v if v % 1 == 0 else "%.10f" % v)
<<<<<<< HEAD
                   if isnumeric(v) else v for v in k]
            key = str(tuple(key))
            key_data[key] = i
=======
                   if not isinstance(v, basestring) and isnumeric(v) else v
                   for v in k]
            key_data[str(tuple(key))] = i
>>>>>>> 1a3d80a7
        return json.dumps(key_data)


    def _get_data(self):
        data = super(SelectionWidget, self)._get_data()
        widgets, dimensions, init_dim_vals = self.get_widgets()
        key_data = {} if self.dynamic else self.get_key_data()
        notfound_msg = "<h2 style='vertical-align: middle>No frame at selected dimension value.<h2>"
        throttle = self.throttle[self.embed]
        return dict(data, Nframes=len(self.mock_obj),
                    Nwidget=self.mock_obj.ndims,
                    dimensions=dimensions, key_data=key_data,
                    widgets=widgets, init_dim_vals=init_dim_vals,
                    throttle=throttle, notFound=notfound_msg,
                    dynamic=str(self.dynamic).lower())<|MERGE_RESOLUTION|>--- conflicted
+++ resolved
@@ -207,7 +207,6 @@
         dimensions = []
         init_dim_vals = []
         for idx, dim in enumerate(self.mock_obj.kdims):
-<<<<<<< HEAD
             step = 1
             if self.dynamic:
                 if dim.values:
@@ -221,24 +220,13 @@
                         step = 10**(round(math.log10(dim_range))-3)
             else:
                 dim_vals = dim.values if dim.values else sorted(set(self.mock_obj.dimension_values(dim.name)))
-                if isnumeric(dim_vals[0]):
+                if not isinstance(dim_vals[0], basestring) and isnumeric(dim_vals[0]):
                     dim_vals = [round(v, 10) for v in dim_vals]
                     widget_type = 'slider'
                 else:
                     widget_type = 'dropdown'
-                dim_vals = repr([v for v in dim_vals if v is not None])
             init_dim_vals.append(dim_vals[0])
-=======
-            dim_vals = dim.values if dim.values else sorted(set(self.mock_obj.dimension_values(dim.name)))
-            dim_vals = [v for v in dim_vals if v is not None]
-            val = dim_vals[0]
-            if not isinstance(val, basestring) and isnumeric(val):
-                dim_vals = [round(v, 10) for v in dim_vals]
-                widget_type = 'slider'
-            else:
-                widget_type = 'dropdown'
-            init_dim_vals.append(val)
->>>>>>> 1a3d80a7
+            dim_vals = repr([v for v in dim_vals if v is not None])
             dim_str = safe_unicode(dim.name)
             visibility = 'visibility: visible' if len(dim_vals) > 1 else 'visibility: hidden; height: 0;'
             widget_data = dict(dim=sanitize_identifier(dim_str), dim_label=dim_str,
@@ -254,15 +242,9 @@
         key_data = OrderedDict()
         for i, k in enumerate(self.mock_obj.data.keys()):
             key = [("%.1f" % v if v % 1 == 0 else "%.10f" % v)
-<<<<<<< HEAD
-                   if isnumeric(v) else v for v in k]
+                   if not isinstance(v, basestring) and isnumeric(v) else v for v in k]
             key = str(tuple(key))
             key_data[key] = i
-=======
-                   if not isinstance(v, basestring) and isnumeric(v) else v
-                   for v in k]
-            key_data[str(tuple(key))] = i
->>>>>>> 1a3d80a7
         return json.dumps(key_data)
 
 
