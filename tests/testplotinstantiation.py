--- conflicted
+++ resolved
@@ -669,7 +669,6 @@
         self.assertEqual(plot.handles['x_range'].start, np.datetime64(dt.datetime(2016, 1, 1)))
         self.assertEqual(plot.handles['x_range'].end, np.datetime64(dt.datetime(2016, 1, 13)))
 
-<<<<<<< HEAD
     def test_layout_gridspaces(self):
         layout = (GridSpace({(i, j): Curve(range(i+j)) for i in range(1, 3)
                              for j in range(2,4)}) +
@@ -719,7 +718,7 @@
         fig, spacer = row2.children
         self.assertIsInstance(fig, Figure)
         self.assertIsInstance(spacer, Spacer)
-=======
+
     def test_layout_instantiate_subplots(self):
         layout = (Curve(range(10)) + Curve(range(10)) + Image(np.random.rand(10,10)) +
                   Curve(range(10)) + Curve(range(10)))
@@ -733,7 +732,7 @@
         plot = bokeh_renderer.get_plot(layout(plot=dict(transpose=True)))
         positions = [(0, 0), (0, 1), (1, 0), (1, 1), (2, 0), (2, 1), (3, 0), (3, 1)]
         self.assertEqual(sorted(plot.subplots.keys()), positions)
->>>>>>> 32758c47
+
 
 
 
